--- conflicted
+++ resolved
@@ -64,11 +64,8 @@
 serde_derive = "1.0"
 grpcio = "0.1"
 rustc-serialize = "0.3"
-<<<<<<< HEAD
 linked-hash-map = "0.5.0"
-=======
 murmur3 = "0.4.0"
->>>>>>> 1c0d97e2
 futures-cpupool = "0.1"
 
 [target.'cfg(unix)'.dependencies]
