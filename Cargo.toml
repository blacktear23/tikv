--- conflicted
+++ resolved
@@ -70,11 +70,8 @@
 linked-hash-map = "0.5.0"
 bitflags = "1.0.1"
 fail = "0.2"
-<<<<<<< HEAD
 spin = "0.4.6"
-=======
 uuid = { version = "0.4", features = [ "serde", "v4" ] }
->>>>>>> 63eb6fab
 
 [target.'cfg(unix)'.dependencies]
 signal = "0.4"
