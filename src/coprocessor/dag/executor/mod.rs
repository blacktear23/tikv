// Copyright 2017 PingCAP, Inc.
//
// Licensed under the Apache License, Version 2.0 (the "License");
// you may not use this file except in compliance with the License.
// You may obtain a copy of the License at
//
//     http://www.apache.org/licenses/LICENSE-2.0
//
// Unless required by applicable law or agreed to in writing, software
// distributed under the License is distributed on an "AS IS" BASIS,
// See the License for the specific language governing permissions and
// limitations under the License.

use std::sync::Arc;

use kvproto::coprocessor::KeyRange;
use tipb::executor::{self, ExecType};
use tipb::expression::{Expr, ExprType};
use tipb::schema::ColumnInfo;

use coprocessor::codec::datum::{self, Datum};
use coprocessor::codec::mysql;
use coprocessor::codec::table::{RowColsDict, TableDecoder};
use coprocessor::dag::expr::{EvalConfig, EvalContext, EvalWarnings};
use coprocessor::endpoint::get_pk;
use coprocessor::{Error, Result};
use storage::SnapshotStore;
use util::codec::number::NumberDecoder;
use util::collections::HashSet;

mod aggregate;
mod aggregation;
mod index_scan;
mod limit;
mod scanner;
mod selection;
mod table_scan;
mod topn;
mod topn_heap;

mod metrics;

pub use self::aggregation::{HashAggExecutor, StreamAggExecutor};
pub use self::index_scan::IndexScanExecutor;
pub use self::limit::LimitExecutor;
pub use self::metrics::*;
pub use self::scanner::{ScanOn, Scanner};
pub use self::selection::SelectionExecutor;
pub use self::table_scan::TableScanExecutor;
pub use self::topn::TopNExecutor;

pub struct ExprColumnRefVisitor {
    cols_offset: HashSet<usize>,
    cols_len: usize,
}

impl ExprColumnRefVisitor {
    pub fn new(cols_len: usize) -> ExprColumnRefVisitor {
        ExprColumnRefVisitor {
            cols_offset: HashSet::default(),
            cols_len,
        }
    }

    pub fn visit(&mut self, expr: &Expr) -> Result<()> {
        if expr.get_tp() == ExprType::ColumnRef {
            let offset = box_try!(expr.get_val().decode_i64()) as usize;
            if offset >= self.cols_len {
                return Err(Error::Other(box_err!(
                    "offset {} overflow, should be less than {}",
                    offset,
                    self.cols_len
                )));
            }
            self.cols_offset.insert(offset);
        } else {
            for sub_expr in expr.get_children() {
                self.visit(sub_expr)?;
            }
        }
        Ok(())
    }

    pub fn batch_visit(&mut self, exprs: &[Expr]) -> Result<()> {
        for expr in exprs {
            self.visit(expr)?;
        }
        Ok(())
    }

    pub fn column_offsets(self) -> Vec<usize> {
        self.cols_offset.into_iter().collect()
    }
}

#[derive(Debug)]
pub struct Row {
    pub handle: i64,
    pub data: RowColsDict,
}

impl Row {
    pub fn new(handle: i64, data: RowColsDict) -> Row {
        Row { handle, data }
    }

    // get binary of each column in order of columns
    pub fn get_binary_cols(&self, columns: &[ColumnInfo]) -> Result<Vec<Vec<u8>>> {
        let mut res = Vec::with_capacity(columns.len());
        for col in columns {
            if col.get_pk_handle() {
                let v = get_pk(col, self.handle);
                let bt = box_try!(datum::encode_value(&[v]));
                res.push(bt);
                continue;
            }
            let col_id = col.get_column_id();
            let value = match self.data.get(col_id) {
                None if col.has_default_val() => col.get_default_val().to_vec(),
                None if mysql::has_not_null_flag(col.get_flag() as u64) => {
                    return Err(box_err!("column {} of {} is missing", col_id, self.handle));
                }
                None => box_try!(datum::encode_value(&[Datum::Null])),
                Some(bs) => bs.to_vec(),
            };
            res.push(value);
        }
        Ok(res)
    }
}

pub trait Executor {
    fn next(&mut self) -> Result<Option<Row>>;
    fn collect_output_counts(&mut self, counts: &mut Vec<i64>);
    fn collect_metrics_into(&mut self, metrics: &mut ExecutorMetrics);

    /// Only executors with eval computation need to implement `take_eval_warnings`
    /// It returns warnings happened during eval computation.
    fn take_eval_warnings(&mut self) -> Option<EvalWarnings> {
        None
    }

    /// Only `TableScan` and `IndexScan` need to implement `start_scan`.
    fn start_scan(&mut self) {}

    /// Only `TableScan` and `IndexScan` need to implement `stop_scan`.
    ///
    /// It returns a `KeyRange` the executor has scaned.
    fn stop_scan(&mut self) -> Option<KeyRange> {
        None
    }
}

pub struct DAGExecutor {
    pub exec: Box<Executor + Send>,
    pub columns: Arc<Vec<ColumnInfo>>,
    pub has_aggr: bool,
    pub has_topn: bool,
}

pub fn build_exec(
    execs: Vec<executor::Executor>,
    store: SnapshotStore,
    ranges: Vec<KeyRange>,
    ctx: Arc<EvalConfig>,
    collect: bool,
) -> Result<DAGExecutor> {
    let mut execs = execs.into_iter();
    let first = execs
        .next()
        .ok_or_else(|| Error::Other(box_err!("has no executor")))?;
    let (mut src, columns) = build_first_executor(first, store, ranges, collect)?;
    let mut has_aggr = false;
    let mut has_topn = false;
    for mut exec in execs {
        let curr: Box<Executor + Send> = match exec.get_tp() {
            ExecType::TypeTableScan | ExecType::TypeIndexScan => {
                return Err(box_err!("got too much *scan exec, should be only one"))
            }
            ExecType::TypeSelection => Box::new(SelectionExecutor::new(
                exec.take_selection(),
                Arc::clone(&ctx),
                Arc::clone(&columns),
                src,
            )?),
            ExecType::TypeAggregation => {
                has_aggr = true;
                Box::new(HashAggExecutor::new(
                    exec.take_aggregation(),
                    Arc::clone(&ctx),
                    Arc::clone(&columns),
                    src,
                )?)
            }
            ExecType::TypeStreamAgg => {
                has_aggr = true;
                Box::new(StreamAggExecutor::new(
                    Arc::clone(&ctx),
                    src,
                    exec.take_aggregation(),
                    Arc::clone(&columns),
                )?)
            }
            ExecType::TypeTopN => {
                has_topn = true;
                Box::new(TopNExecutor::new(
                    exec.take_topN(),
                    Arc::clone(&ctx),
                    Arc::clone(&columns),
                    src,
                )?)
            }
            ExecType::TypeLimit => Box::new(LimitExecutor::new(exec.take_limit(), src)),
        };
        src = curr;
    }
    Ok(DAGExecutor {
        exec: src,
<<<<<<< HEAD
        columns: columns,
        has_aggr: has_aggr,
        has_topn: has_topn,
=======
        columns,
        has_aggr,
>>>>>>> 9c75a26c
    })
}

type FirstExecutor = (Box<Executor + Send>, Arc<Vec<ColumnInfo>>);

fn build_first_executor(
    mut first: executor::Executor,
    store: SnapshotStore,
    ranges: Vec<KeyRange>,
    collect: bool,
) -> Result<FirstExecutor> {
    match first.get_tp() {
        ExecType::TypeTableScan => {
            let cols = Arc::new(first.get_tbl_scan().get_columns().to_vec());
            let ex = Box::new(TableScanExecutor::new(
                first.get_tbl_scan(),
                ranges,
                store,
                collect,
            )?);
            Ok((ex, cols))
        }
        ExecType::TypeIndexScan => {
            let cols = Arc::new(first.get_idx_scan().get_columns().to_vec());
            let unique = first.get_idx_scan().get_unique();
            let ex = Box::new(IndexScanExecutor::new(
                first.take_idx_scan(),
                ranges,
                store,
                unique,
                collect,
            )?);
            Ok((ex, cols))
        }
        _ => Err(box_err!(
            "first exec type should be *Scan, but get {:?}",
            first.get_tp()
        )),
    }
}

pub fn inflate_with_col_for_dag(
    ctx: &mut EvalContext,
    values: &RowColsDict,
    columns: &[ColumnInfo],
    offsets: &[usize],
    h: i64,
) -> Result<Vec<Datum>> {
    let mut res = vec![Datum::Null; columns.len()];
    for offset in offsets {
        let col = &columns[*offset];
        if col.get_pk_handle() {
            let v = get_pk(col, h);
            res[*offset] = v;
        } else {
            let col_id = col.get_column_id();
            let value = match values.get(col_id) {
                None if col.has_default_val() => {
                    // TODO: optimize it to decode default value only once.
                    box_try!(col.get_default_val().decode_col_value(ctx, col))
                }
                None if mysql::has_not_null_flag(col.get_flag() as u64) => {
                    return Err(box_err!("column {} of {} is missing", col_id, h));
                }
                None => Datum::Null,
                Some(mut bs) => box_try!(bs.decode_col_value(ctx, col)),
            };
            res[*offset] = value;
        }
    }
    Ok(res)
}<|MERGE_RESOLUTION|>--- conflicted
+++ resolved
@@ -216,14 +216,9 @@
     }
     Ok(DAGExecutor {
         exec: src,
-<<<<<<< HEAD
-        columns: columns,
-        has_aggr: has_aggr,
-        has_topn: has_topn,
-=======
         columns,
         has_aggr,
->>>>>>> 9c75a26c
+        has_topn,
     })
 }
 
