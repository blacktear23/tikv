--- conflicted
+++ resolved
@@ -11,6 +11,7 @@
 // See the License for the specific language governing permissions and
 // limitations under the License.
 
+pub mod cache;
 mod checksum;
 pub mod codec;
 mod dag;
@@ -19,13 +20,6 @@
 mod metrics;
 mod readpool_context;
 mod statistics;
-<<<<<<< HEAD
-mod checksum;
-pub mod local_metrics;
-pub mod codec;
-pub mod cache;
-=======
->>>>>>> 9c75a26c
 
 pub use self::endpoint::err_resp;
 pub use self::readpool_context::Context as ReadPoolContext;
