--- conflicted
+++ resolved
@@ -12,12 +12,9 @@
 grpc-stream-initial-window-size = 12345
 end-point-concurrency = 12
 end-point-max-tasks = 12
-<<<<<<< HEAD
 enable-distsql-cache = false
 distsql-cache-size = "256MB"
-=======
 end-point-stack-size = "12MB"
->>>>>>> 104424cb
 
 [server.labels]
 a = "b"
