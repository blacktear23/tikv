--- conflicted
+++ resolved
@@ -517,18 +517,7 @@
     let mut end_point = WorkerBuilder::new("test select worker")
         .batch_size(5)
         .create();
-<<<<<<< HEAD
-    let pd_worker = FutureWorker::new("test pd worker");
-    let runner = EndPointHost::new(
-        store.get_engine(),
-        end_point.scheduler(),
-        &cfg,
-        pd_worker.scheduler(),
-        None,
-    );
-=======
-    let runner = EndPointHost::new(store.get_engine(), end_point.scheduler(), &cfg, pool);
->>>>>>> 9c75a26c
+    let runner = EndPointHost::new(store.get_engine(), end_point.scheduler(), &cfg, pool, None);
     end_point.start(runner).unwrap();
 
     (store, end_point)
